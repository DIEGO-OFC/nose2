--- conflicted
+++ resolved
@@ -5,17 +5,8 @@
 import readline from 'readline'
 import makeWASocket, { AnyMessageContent, delay, DisconnectReason, fetchLatestBaileysVersion, getAggregateVotesInPollMessage, makeCacheableSignalKeyStore, makeInMemoryStore, PHONENUMBER_MCC, proto, useMultiFileAuthState, WAMessageContent, WAMessageKey } from '../src'
 
-<<<<<<< HEAD
-const logger = P({
-	transport: {
-   		target: 'pino-pretty'
-	},
-	level: 'trace'
-})
-=======
 const logger = MAIN_LOGGER.child({})
 logger.level = 'trace'
->>>>>>> e3ac5f59
 
 const useStore = !process.argv.includes('--no-store')
 const doReplies = !process.argv.includes('--no-reply')
