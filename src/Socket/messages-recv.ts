
import { Boom } from '@hapi/boom'
import { randomBytes } from 'crypto'
import NodeCache from 'node-cache'
import { proto } from '../../WAProto'
import { DEFAULT_CACHE_TTLS, KEY_BUNDLE_TYPE, MIN_PREKEY_COUNT } from '../Defaults'
import { MessageReceiptType, MessageRelayOptions, MessageUserReceipt, SocketConfig, WACallEvent, WAMessageKey, WAMessageStatus, WAMessageStubType, WAPatchName } from '../Types'
import {
	aesDecryptCTR,
	aesEncryptGCM,
	Curve,
	decodeMediaRetryNode,
	decryptMessageNode,
	delay,
	derivePairingCodeKey,
	encodeBigEndian,
	encodeSignedDeviceIdentity,
	getCallStatusFromNode,
	getHistoryMsg,
	getNextPreKeys,
	getStatusFromReceiptType, hkdf,
	unixTimestampSeconds,
	xmppPreKey,
	xmppSignedPreKey
} from '../Utils'
import { cleanMessage } from '../Utils'
import { makeMutex } from '../Utils/make-mutex'
import {
	areJidsSameUser,
	BinaryNode,
	getAllBinaryNodeChildren,
	getBinaryNodeChild,
	getBinaryNodeChildBuffer,
	getBinaryNodeChildren,
	isJidGroup,
	isJidStatusBroadcast,
	isJidUser,
	jidDecode,
	jidNormalizedUser,
	S_WHATSAPP_NET
} from '../WABinary'
import { extractGroupMetadata } from './groups'
import { makeMessagesSocket } from './messages-send'

export const makeMessagesRecvSocket = (config: SocketConfig) => {
	const {
		logger,
		retryRequestDelayMs,
		maxMsgRetryCount,
		getMessage,
		ignoreOfflineMessages,
		shouldIgnoreJid
	} = config
	const sock = makeMessagesSocket(config)
	const {
		ev,
		authState,
		ws,
		processingMutex,
		signalRepository,
		query,
		upsertMessage,
		resyncAppState,
		onUnexpectedError,
		assertSessions,
		sendNode,
		relayMessage,
		sendReceipt,
		uploadPreKeys,
	} = sock

	/** this mutex ensures that each retryRequest will wait for the previous one to finish */
	const retryMutex = makeMutex()

	const msgRetryCache = config.msgRetryCounterCache || new NodeCache({
		stdTTL: DEFAULT_CACHE_TTLS.MSG_RETRY, // 1 hour
		useClones: false
	})
	const callOfferCache = config.callOfferCache || new NodeCache({
		stdTTL: DEFAULT_CACHE_TTLS.CALL_OFFER, // 5 mins
		useClones: false
	})

	let sendActiveReceipts = false

	const sendMessageAck = async({ tag, attrs, content }: BinaryNode) => {
		const stanza: BinaryNode = {
			tag: 'ack',
			attrs: {
				id: attrs.id,
				to: attrs.from,
				class: tag,
			}
		}

		if(!!attrs.participant) {
			stanza.attrs.participant = attrs.participant
		}

		if(!!attrs.recipient) {
			stanza.attrs.recipient = attrs.recipient
		}


    		if(!!attrs.type && (tag !== 'message' || getBinaryNodeChild({ tag, attrs, content }, 'unavailable'))) {
      			stanza.attrs.type = attrs.type
    		}

    		if(tag === 'message' && getBinaryNodeChild({ tag, attrs, content }, 'unavailable')) {
      			stanza.attrs.from = authState.creds.me!.id
    		}

		logger.debug({ recv: { tag, attrs }, sent: stanza.attrs }, 'sent ack')
		await sendNode(stanza)
	}

	const rejectCall = async(callId: string, callFrom: string) => {
		const stanza: BinaryNode = ({
			tag: 'call',
			attrs: {
				from: authState.creds.me!.id,
				to: callFrom,
			},
			content: [{
			    tag: 'reject',
			    attrs: {
					'call-id': callId,
					'call-creator': callFrom,
					count: '0',
			    },
			    content: undefined,
			}],
		})
		await query(stanza)
	}

	const sendRetryRequest = async(node: BinaryNode, forceIncludeKeys = false) => {
		const { id: msgId, participant } = node.attrs

		const key = `${msgId}:${participant}`
		let retryCount = msgRetryCache.get<number>(key) || 0
		if(retryCount >= maxMsgRetryCount) {
			logger.debug({ retryCount, msgId }, 'reached retry limit, clearing')
			msgRetryCache.del(key)
			return
		}

		retryCount += 1
		msgRetryCache.set(key, retryCount)

		const { account, signedPreKey, signedIdentityKey: identityKey } = authState.creds

		const deviceIdentity = encodeSignedDeviceIdentity(account!, true)
		await authState.keys.transaction(
			async() => {
				const receipt: BinaryNode = {
					tag: 'receipt',
					attrs: {
						id: msgId,
						type: 'retry',
						to: node.attrs.from
					},
					content: [
						{
							tag: 'retry',
							attrs: {
								count: retryCount.toString(),
								id: node.attrs.id,
								t: node.attrs.t,
								v: '1'
							}
						},
						{
							tag: 'registration',
							attrs: { },
							content: encodeBigEndian(authState.creds.registrationId)
						}
					]
				}

				if(node.attrs.recipient) {
					receipt.attrs.recipient = node.attrs.recipient
				}

				if(node.attrs.participant) {
					receipt.attrs.participant = node.attrs.participant
				}

				if(retryCount > 1 || forceIncludeKeys) {
					const { update, preKeys } = await getNextPreKeys(authState, 1)

					const [keyId] = Object.keys(preKeys)
					const key = preKeys[+keyId]

					const content = receipt.content! as BinaryNode[]
					content.push({
						tag: 'keys',
						attrs: { },
						content: [
							{ tag: 'type', attrs: { }, content: Buffer.from(KEY_BUNDLE_TYPE) },
							{ tag: 'identity', attrs: { }, content: identityKey.public },
							xmppPreKey(key, +keyId),
							xmppSignedPreKey(signedPreKey),
							{ tag: 'device-identity', attrs: { }, content: deviceIdentity }
						]
					})

					ev.emit('creds.update', update)
				}

				await sendNode(receipt)

				logger.info({ msgAttrs: node.attrs, retryCount }, 'sent retry receipt')
			}
		)
	}

	const handleEncryptNotification = async(node: BinaryNode) => {
		const from = node.attrs.from
		if(from === S_WHATSAPP_NET) {
			const countChild = getBinaryNodeChild(node, 'count')
			const count = +countChild!.attrs.value
			const shouldUploadMorePreKeys = count < MIN_PREKEY_COUNT

			logger.debug({ count, shouldUploadMorePreKeys }, 'recv pre-key count')
			if(shouldUploadMorePreKeys) {
				await uploadPreKeys()
			}
		} else {
			const identityNode = getBinaryNodeChild(node, 'identity')
			if(identityNode) {
				logger.info({ jid: from }, 'identity changed')
				// not handling right now
				// signal will override new identity anyway
			} else {
				logger.info({ node }, 'unknown encrypt notification')
			}
		}
	}

	const handleGroupNotification = (
		participant: string,
		child: BinaryNode,
		msg: Partial<proto.IWebMessageInfo>
	) => {
		const participantJid = getBinaryNodeChild(child, 'participant')?.attrs?.jid || participant
		switch (child?.tag) {
		case 'create':
			const metadata = extractGroupMetadata(child)

			msg.messageStubType = WAMessageStubType.GROUP_CREATE
			msg.messageStubParameters = [metadata.subject]
			msg.key = { participant: metadata.owner }

			ev.emit('chats.upsert', [{
				id: metadata.id,
				name: metadata.subject,
				conversationTimestamp: metadata.creation,
			}])
			ev.emit('groups.upsert', [{
				...metadata,
				author: participant
			}])
			break
		case 'ephemeral':
		case 'not_ephemeral':
			msg.message = {
				protocolMessage: {
					type: proto.Message.ProtocolMessage.Type.EPHEMERAL_SETTING,
					ephemeralExpiration: +(child.attrs.expiration || 0)
				}
			}
			break
		case 'modify':
			const oldNumber = getBinaryNodeChildren(child, 'participant').map(p => p.attrs.jid)
			msg.messageStubParameters = oldNumber || []
			msg.messageStubType = WAMessageStubType.GROUP_PARTICIPANT_CHANGE_NUMBER
			break
		case 'promote':
		case 'demote':
		case 'remove':
		case 'add':
		case 'leave':
			const stubType = `GROUP_PARTICIPANT_${child.tag.toUpperCase()}`
			msg.messageStubType = WAMessageStubType[stubType]

			const participants = getBinaryNodeChildren(child, 'participant').map(p => p.attrs.jid)
			if(
				participants.length === 1 &&
					// if recv. "remove" message and sender removed themselves
					// mark as left
					areJidsSameUser(participants[0], participant) &&
					child.tag === 'remove'
			) {
				msg.messageStubType = WAMessageStubType.GROUP_PARTICIPANT_LEAVE
			}

			msg.messageStubParameters = participants
			break
		case 'subject':
			msg.messageStubType = WAMessageStubType.GROUP_CHANGE_SUBJECT
			msg.messageStubParameters = [ child.attrs.subject ]
			break
		case 'announcement':
		case 'not_announcement':
			msg.messageStubType = WAMessageStubType.GROUP_CHANGE_ANNOUNCE
			msg.messageStubParameters = [ (child.tag === 'announcement') ? 'on' : 'off' ]
			break
		case 'locked':
		case 'unlocked':
			msg.messageStubType = WAMessageStubType.GROUP_CHANGE_RESTRICT
			msg.messageStubParameters = [ (child.tag === 'locked') ? 'on' : 'off' ]
			break
		case 'invite':
			msg.messageStubType = WAMessageStubType.GROUP_CHANGE_INVITE_LINK
			msg.messageStubParameters = [ child.attrs.code ]
			break
		case 'member_add_mode':
			const addMode = child.content
			if(addMode) {
				msg.messageStubType = WAMessageStubType.GROUP_MEMBER_ADD_MODE
				msg.messageStubParameters = [ addMode.toString() ]
			}

			break
		case 'membership_approval_mode':
			const approvalMode: any = getBinaryNodeChild(child, 'group_join')
			if(approvalMode) {
				msg.messageStubType = WAMessageStubType.GROUP_MEMBERSHIP_JOIN_APPROVAL_MODE
				msg.messageStubParameters = [ approvalMode.attrs.state ]
			}

			break
		case 'created_membership_requests':
			msg.messageStubType = WAMessageStubType.GROUP_MEMBERSHIP_JOIN_APPROVAL_REQUEST_NON_ADMIN_ADD
			msg.messageStubParameters = [ participantJid, 'created', child.attrs.request_method ]
			break
		case 'revoked_membership_requests':
			const isDenied = areJidsSameUser(participantJid, participant)
			msg.messageStubType = WAMessageStubType.GROUP_MEMBERSHIP_JOIN_APPROVAL_REQUEST_NON_ADMIN_ADD
			msg.messageStubParameters = [ participantJid, isDenied ? 'revoked' : 'rejected' ]
			break
		}
	}

	const processNotification = async(node: BinaryNode) => {
		const result: Partial<proto.IWebMessageInfo> = { }
		const [child] = getAllBinaryNodeChildren(node)
		const nodeType = node.attrs.type
		const from = jidNormalizedUser(node.attrs.from)

		switch (nodeType) {
		case 'privacy_token':
			const tokenList = getBinaryNodeChildren(child, 'token')
			for(const { attrs, content } of tokenList) {
				const jid = attrs.jid
				ev.emit('chats.update', [
					{
						id: jid,
						tcToken: content as Buffer
					}
				])

				logger.debug({ jid }, 'got privacy token update')
			}

			break
		case 'w:gp2':
			handleGroupNotification(node.attrs.participant, child, result)
			break
		case 'mediaretry':
			const event = decodeMediaRetryNode(node)
			ev.emit('messages.media-update', [event])
			break
		case 'encrypt':
			await handleEncryptNotification(node)
			break
		case 'devices':
			const devices = getBinaryNodeChildren(child, 'device')
			if(areJidsSameUser(child.attrs.jid, authState.creds.me!.id)) {
				const deviceJids = devices.map(d => d.attrs.jid)
				logger.info({ deviceJids }, 'got my own devices')
			}

			break
		case 'server_sync':
			const update = getBinaryNodeChild(node, 'collection')
			if(update) {
				const name = update.attrs.name as WAPatchName
				await resyncAppState([name], false)
			}

			break
		case 'picture':
			const setPicture = getBinaryNodeChild(node, 'set')
			const delPicture = getBinaryNodeChild(node, 'delete')

			ev.emit('contacts.update', [{
				id: jidNormalizedUser(node?.attrs?.jid) || ((setPicture || delPicture)?.attrs?.hash) || '',
				imgUrl: setPicture ? 'changed' : 'removed'
			}])

			if(isJidGroup(from)) {
				const node = setPicture || delPicture
				result.messageStubType = WAMessageStubType.GROUP_CHANGE_ICON

				if(setPicture) {
					result.messageStubParameters = [setPicture.attrs.id]
				}

				result.participant = node?.attrs.author
				result.key = {
					...result.key || {},
					participant: setPicture?.attrs.author
				}
			}

			break
		case 'account_sync':
			if(child.tag === 'disappearing_mode') {
				const newDuration = +child.attrs.duration
				const timestamp = +child.attrs.t

				logger.info({ newDuration }, 'updated account disappearing mode')

				ev.emit('creds.update', {
					accountSettings: {
						...authState.creds.accountSettings,
						defaultDisappearingMode: {
							ephemeralExpiration: newDuration,
							ephemeralSettingTimestamp: timestamp,
						},
					}
				})
			} else if(child.tag === 'blocklist') {
				const blocklists = getBinaryNodeChildren(child, 'item')

				for(const { attrs } of blocklists) {
					const blocklist = [attrs.jid]
					const type = (attrs.action === 'block') ? 'add' : 'remove'
					ev.emit('blocklist.update', { blocklist, type })
				}
			}

			break
		case 'link_code_companion_reg':
			const linkCodeCompanionReg = getBinaryNodeChild(node, 'link_code_companion_reg')
			const ref = toRequiredBuffer(getBinaryNodeChildBuffer(linkCodeCompanionReg, 'link_code_pairing_ref'))
			const primaryIdentityPublicKey = toRequiredBuffer(getBinaryNodeChildBuffer(linkCodeCompanionReg, 'primary_identity_pub'))
			const primaryEphemeralPublicKeyWrapped = toRequiredBuffer(getBinaryNodeChildBuffer(linkCodeCompanionReg, 'link_code_pairing_wrapped_primary_ephemeral_pub'))
			const codePairingPublicKey = decipherLinkPublicKey(primaryEphemeralPublicKeyWrapped)
			const companionSharedKey = Curve.sharedKey(authState.creds.pairingEphemeralKeyPair.private, codePairingPublicKey)
			const random = randomBytes(32)
			const linkCodeSalt = randomBytes(32)
			const linkCodePairingExpanded = hkdf(companionSharedKey, 32, {
				salt: linkCodeSalt,
				info: 'link_code_pairing_key_bundle_encryption_key'
			})
			const encryptPayload = Buffer.concat([Buffer.from(authState.creds.signedIdentityKey.public), primaryIdentityPublicKey, random])
			const encryptIv = randomBytes(12)
			const encrypted = aesEncryptGCM(encryptPayload, linkCodePairingExpanded, encryptIv, Buffer.alloc(0))
			const encryptedPayload = Buffer.concat([linkCodeSalt, encryptIv, encrypted])
			const identitySharedKey = Curve.sharedKey(authState.creds.signedIdentityKey.private, primaryIdentityPublicKey)
			const identityPayload = Buffer.concat([companionSharedKey, identitySharedKey, random])
			authState.creds.advSecretKey = hkdf(identityPayload, 32, { info: 'adv_secret' }).toString('base64')
			await query({
				tag: 'iq',
				attrs: {
					to: S_WHATSAPP_NET,
					type: 'set',
					id: sock.generateMessageTag(),
					xmlns: 'md'
				},
				content: [
					{
						tag: 'link_code_companion_reg',
						attrs: {
							jid: authState.creds.me!.id,
							stage: 'companion_finish',
						},
						content: [
							{
								tag: 'link_code_pairing_wrapped_key_bundle',
								attrs: {},
								content: encryptedPayload
							},
							{
								tag: 'companion_identity_public',
								attrs: {},
								content: authState.creds.signedIdentityKey.public
							},
							{
								tag: 'link_code_pairing_ref',
								attrs: {},
								content: ref
							}
						]
					}
				]
			})
			authState.creds.registered = true
			ev.emit('creds.update', authState.creds)
		}

		if(Object.keys(result).length) {
			return result
		}
	}

	function decipherLinkPublicKey(data: Uint8Array | Buffer) {
		const buffer = toRequiredBuffer(data)
		const salt = buffer.slice(0, 32)
		const secretKey = derivePairingCodeKey(authState.creds.pairingCode!, salt)
		const iv = buffer.slice(32, 48)
		const payload = buffer.slice(48, 80)
		return aesDecryptCTR(payload, secretKey, iv)
	}

	function toRequiredBuffer(data: Uint8Array | Buffer | undefined) {
		if(data === undefined) {
			throw new Boom('Invalid buffer', { statusCode: 400 })
		}

		return data instanceof Buffer ? data : Buffer.from(data)
	}

	const willSendMessageAgain = (id: string, participant: string) => {
		const key = `${id}:${participant}`
		const retryCount = msgRetryCache.get<number>(key) || 0
		return retryCount < maxMsgRetryCount
	}

	const updateSendMessageAgainCount = (id: string, participant: string) => {
		const key = `${id}:${participant}`
		const newValue = (msgRetryCache.get<number>(key) || 0) + 1
		msgRetryCache.set(key, newValue)
	}

	const sendMessagesAgain = async(
		key: proto.IMessageKey,
		ids: string[],
		retryNode: BinaryNode
	) => {
		const msgs = await Promise.all(ids.map(id => getMessage({ ...key, id })))
		const remoteJid = key.remoteJid!
		const participant = key.participant || remoteJid
		// if it's the primary jid sending the request
		// just re-send the message to everyone
		// prevents the first message decryption failure
		const sendToAll = !jidDecode(participant)?.device
		await assertSessions([participant], true)

		if(isJidGroup(remoteJid)) {
			await authState.keys.set({ 'sender-key-memory': { [remoteJid]: null } })
		}

		logger.debug({ participant, sendToAll }, 'forced new session for retry recp')

		for(let i = 0; i < msgs.length;i++) {
			const msg = msgs[i]
			if(msg) {
				updateSendMessageAgainCount(ids[i], participant)
				const msgRelayOpts: MessageRelayOptions = { messageId: ids[i] }

				if(sendToAll) {
					msgRelayOpts.useUserDevicesCache = false
				} else {
					msgRelayOpts.participant = {
						jid: participant,
						count: +retryNode.attrs.count
					}
				}

				await relayMessage(key.remoteJid!, msg, msgRelayOpts)
			} else {
				logger.debug({ jid: key.remoteJid, id: ids[i] }, 'recv retry request, but message not available')
			}
		}
	}

	const handleReceipt = async(node: BinaryNode) => {
		const { attrs, content } = node
		const isLid = attrs.from.includes('lid')
		const isNodeFromMe = areJidsSameUser(attrs.participant || attrs.from, isLid ? authState.creds.me?.lid : authState.creds.me?.id)
		const remoteJid = !isNodeFromMe || isJidGroup(attrs.from) ? attrs.from : attrs.recipient
		const fromMe = !attrs.recipient || (attrs.type === 'retry' && isNodeFromMe)

		const key: proto.IMessageKey = {
			remoteJid,
			id: '',
			fromMe,
			participant: attrs.participant
		}

		if(shouldIgnoreJid(remoteJid) && remoteJid !== '@s.whatsapp.net') {
			logger.debug({ remoteJid }, 'ignoring receipt from jid')
			await sendMessageAck(node)
			return
		}

		const ids = [attrs.id]
		if(Array.isArray(content)) {
			const items = getBinaryNodeChildren(content[0], 'item')
			ids.push(...items.map(i => i.attrs.id))
		}

		await Promise.all([
			processingMutex.mutex(
				async() => {
					const status = getStatusFromReceiptType(attrs.type)
					if(
						typeof status !== 'undefined' &&
						(
							// basically, we only want to know when a message from us has been delivered to/read by the other person
							// or another device of ours has read some messages
							status > proto.WebMessageInfo.Status.DELIVERY_ACK ||
							!isNodeFromMe
						)
					) {
						if(isJidGroup(remoteJid) || isJidStatusBroadcast(remoteJid)) {
							if(attrs.participant) {
								const updateKey: keyof MessageUserReceipt = status === proto.WebMessageInfo.Status.DELIVERY_ACK ? 'receiptTimestamp' : 'readTimestamp'
								ev.emit(
									'message-receipt.update',
									ids.map(id => ({
										key: { ...key, id },
										receipt: {
											userJid: jidNormalizedUser(attrs.participant),
											[updateKey]: +attrs.t
										}
									}))
								)
							}
						} else {
							ev.emit(
								'messages.update',
								ids.map(id => ({
									key: { ...key, id },
									update: { status }
								}))
							)
						}
					}

					if(attrs.type === 'retry') {
						// correctly set who is asking for the retry
						key.participant = key.participant || attrs.from
						const retryNode = getBinaryNodeChild(node, 'retry')
						if(willSendMessageAgain(ids[0], key.participant)) {
							if(key.fromMe) {
								try {
									logger.debug({ attrs, key }, 'recv retry request')
									await sendMessagesAgain(key, ids, retryNode!)
								} catch(error) {
									logger.error({ key, ids, trace: error.stack }, 'error in sending message again')
								}
							} else {
								logger.info({ attrs, key }, 'recv retry for not fromMe message')
							}
						} else {
							logger.info({ attrs, key }, 'will not send message again, as sent too many times')
						}
					}
				}
			),
			sendMessageAck(node)
		])
	}

	const handleNotification = async(node: BinaryNode) => {
		const remoteJid = node.attrs.from
		if(shouldIgnoreJid(remoteJid) && remoteJid !== '@s.whatsapp.net') {
			logger.debug({ remoteJid, id: node.attrs.id }, 'ignored notification')
			await sendMessageAck(node)
			return
		}

		await Promise.all([
			processingMutex.mutex(
				async() => {
					const msg = await processNotification(node)
					if(msg) {
						const fromMe = areJidsSameUser(node.attrs.participant || remoteJid, authState.creds.me!.id)
						msg.key = {
							remoteJid,
							fromMe,
							participant: node.attrs.participant,
							id: node.attrs.id,
							...(msg.key || {})
						}
						msg.participant ??= node.attrs.participant
						msg.messageTimestamp = +node.attrs.t

						const fullMsg = proto.WebMessageInfo.fromObject(msg)
						await upsertMessage(fullMsg, 'append')
					}
				}
			),
			sendMessageAck(node)
		])
	}

	const handleMessage = async(node: BinaryNode) => {
<<<<<<< HEAD
		if(ignoreOfflineMessages && node.attrs.offline) {
			logger.debug({ key: node.attrs.key }, 'ignored offline message')
			await sendMessageAck(node)
			return
		}

		if(shouldIgnoreJid(node.attrs.from!) && node.attrs.from! !== '@s.whatsapp.net') {
=======
		if(shouldIgnoreJid(node.attrs.from!) && node.attrs.from! !== '@s.whatsapp.net' && !areJidsSameUser(node.attrs.from!, authState.creds.me!.id)) {
>>>>>>> b7f738e9
			logger.debug({ key: node.attrs.key }, 'ignored message')
			await sendMessageAck(node)
			return
		}

		const { fullMessage: msg, category, author, decrypt } = decryptMessageNode(
			node,
			authState.creds.me!.id,
			authState.creds.me!.lid || '',
			signalRepository,
			logger,
		)

		if(msg.message?.protocolMessage?.type === proto.Message.ProtocolMessage.Type.SHARE_PHONE_NUMBER) {
			if(node.attrs.sender_pn) {
				ev.emit('chats.phoneNumberShare', { lid: node.attrs.from, jid: node.attrs.sender_pn })
			}
		}

		await Promise.all([
			processingMutex.mutex(
				async() => {
					await decrypt()
					// message failed to decrypt
					if(msg.messageStubType === proto.WebMessageInfo.StubType.CIPHERTEXT) {
						retryMutex.mutex(
							async() => {
								if(ws.isOpen) {
									const encNode = getBinaryNodeChild(node, 'enc')
									await sendRetryRequest(node, !encNode)
									if(retryRequestDelayMs) {
										await delay(retryRequestDelayMs)
									}
								} else {
									logger.debug({ node }, 'connection closed, ignoring retry req')
								}
							}
						)
					} else {
						// no type in the receipt => message delivered
						let type: MessageReceiptType = undefined
						let participant = msg.key.participant
						if(category === 'peer') { // special peer message
							type = 'peer_msg'
						} else if(msg.key.fromMe) { // message was sent by us from a different device
							type = 'sender'
							// need to specially handle this case
							if(isJidUser(msg.key.remoteJid!)) {
								participant = author
							}
						} else if(!sendActiveReceipts) {
							type = 'inactive'
						}

						await sendReceipt(msg.key.remoteJid!, participant!, [msg.key.id!], type)

						// send ack for history message
						const isAnyHistoryMsg = getHistoryMsg(msg.message!)
						if(isAnyHistoryMsg) {
							const jid = jidNormalizedUser(msg.key.remoteJid!)
							await sendReceipt(jid, undefined, [msg.key.id!], 'hist_sync')
						}
					}

					cleanMessage(msg, authState.creds.me!.id)

					await upsertMessage(msg, node.attrs.offline ? 'append' : 'notify')
				}
			),
			sendMessageAck(node)
		])
	}

	const handleCall = async(node: BinaryNode) => {
		const { attrs } = node
		const [infoChild] = getAllBinaryNodeChildren(node)
		const callId = infoChild.attrs['call-id']
		const from = infoChild.attrs.from || infoChild.attrs['call-creator']
		const status = getCallStatusFromNode(infoChild)
		const call: WACallEvent = {
			chatId: attrs.from,
			from,
			id: callId,
			date: new Date(+attrs.t * 1000),
			offline: !!attrs.offline,
			status,
		}

		if(status === 'offer') {
			call.isVideo = !!getBinaryNodeChild(infoChild, 'video')
			call.isGroup = infoChild.attrs.type === 'group' || !!infoChild.attrs['group-jid']
			call.groupJid = infoChild.attrs['group-jid']
			callOfferCache.set(call.id, call)
		}

		const existingCall = callOfferCache.get<WACallEvent>(call.id)

		// use existing call info to populate this event
		if(existingCall) {
			call.isVideo = existingCall.isVideo
			call.isGroup = existingCall.isGroup
		}

		// delete data once call has ended
		if(status === 'reject' || status === 'accept' || status === 'timeout') {
			callOfferCache.del(call.id)
		}

		ev.emit('call', [call])

		await sendMessageAck(node)
	}

	const handleBadAck = async({ attrs }: BinaryNode) => {
		const key: WAMessageKey = { remoteJid: attrs.from, fromMe: true, id: attrs.id }
		// current hypothesis is that if pash is sent in the ack
		// it means -- the message hasn't reached all devices yet
		// we'll retry sending the message here
		if(attrs.phash) {
			logger.info({ attrs }, 'received phash in ack, resending message...')
			const msg = await getMessage(key)
			if(msg) {
				await relayMessage(key.remoteJid!, msg, { messageId: key.id!, useUserDevicesCache: false })
			} else {
				logger.warn({ attrs }, 'could not send message again, as it was not found')
			}
		}

		// error in acknowledgement,
		// device could not display the message
		if(attrs.error) {
			logger.warn({ attrs }, 'received error in ack')
			ev.emit(
				'messages.update',
				[
					{
						key,
						update: {
							status: WAMessageStatus.ERROR,
							messageStubParameters: [
								attrs.error
							]
						}
					}
				]
			)
		}
	}

	/// processes a node with the given function
	/// and adds the task to the existing buffer if we're buffering events
	const processNodeWithBuffer = async<T>(
		node: BinaryNode,
		identifier: string,
		exec: (node: BinaryNode) => Promise<T>
	) => {
		ev.buffer()
		await execTask()
		ev.flush()

		function execTask() {
			return exec(node)
				.catch(err => onUnexpectedError(err, identifier))
		}
	}

	// recv a message
	ws.on('CB:message', (node: BinaryNode) => {
		processNodeWithBuffer(node, 'processing message', handleMessage)
	})

	ws.on('CB:call', async(node: BinaryNode) => {
		processNodeWithBuffer(node, 'handling call', handleCall)
	})

	ws.on('CB:receipt', node => {
		processNodeWithBuffer(node, 'handling receipt', handleReceipt)
	})

	ws.on('CB:notification', async(node: BinaryNode) => {
		processNodeWithBuffer(node, 'handling notification', handleNotification)
	})

	ws.on('CB:ack,class:message', (node: BinaryNode) => {
		handleBadAck(node)
			.catch(error => onUnexpectedError(error, 'handling bad ack'))
	})

	ev.on('call', ([ call ]) => {
		// missed call + group call notification message generation
		if(call.status === 'timeout' || (call.status === 'offer' && call.isGroup)) {
			const msg: proto.IWebMessageInfo = {
				key: {
					remoteJid: call.chatId,
					id: call.id,
					fromMe: false
				},
				messageTimestamp: unixTimestampSeconds(call.date),
			}
			if(call.status === 'timeout') {
				if(call.isGroup) {
					msg.messageStubType = call.isVideo ? WAMessageStubType.CALL_MISSED_GROUP_VIDEO : WAMessageStubType.CALL_MISSED_GROUP_VOICE
				} else {
					msg.messageStubType = call.isVideo ? WAMessageStubType.CALL_MISSED_VIDEO : WAMessageStubType.CALL_MISSED_VOICE
				}
			} else {
				msg.message = { call: { callKey: Buffer.from(call.id) } }
			}

			const protoMsg = proto.WebMessageInfo.fromObject(msg)
			upsertMessage(protoMsg, call.offline ? 'append' : 'notify')
		}
	})

	ev.on('connection.update', ({ isOnline }) => {
		if(typeof isOnline !== 'undefined') {
			sendActiveReceipts = isOnline
			logger.trace(`sendActiveReceipts set to "${sendActiveReceipts}"`)
		}
	})

	return {
		...sock,
		sendMessageAck,
		sendRetryRequest,
		rejectCall
	}
}<|MERGE_RESOLUTION|>--- conflicted
+++ resolved
@@ -701,17 +701,13 @@
 	}
 
 	const handleMessage = async(node: BinaryNode) => {
-<<<<<<< HEAD
 		if(ignoreOfflineMessages && node.attrs.offline) {
 			logger.debug({ key: node.attrs.key }, 'ignored offline message')
 			await sendMessageAck(node)
 			return
 		}
 
-		if(shouldIgnoreJid(node.attrs.from!) && node.attrs.from! !== '@s.whatsapp.net') {
-=======
 		if(shouldIgnoreJid(node.attrs.from!) && node.attrs.from! !== '@s.whatsapp.net' && !areJidsSameUser(node.attrs.from!, authState.creds.me!.id)) {
->>>>>>> b7f738e9
 			logger.debug({ key: node.attrs.key }, 'ignored message')
 			await sendMessageAck(node)
 			return
