--- conflicted
+++ resolved
@@ -54,13 +54,8 @@
     "libsignal": "github:WhiskeySockets/libsignal-node",
     "lodash": "^4.17.21",
     "music-metadata": "^7.12.3",
-<<<<<<< HEAD
-    "node-cache": "^5.1.2",
+    "@cacheable/node-cache": "^1.4.0",
     "pino": "^9.6",
-=======
-    "@cacheable/node-cache": "^1.4.0",
-    "pino": "^7.0.0",
->>>>>>> 588de6ce
     "protobufjs": "^7.2.4",
     "uuid": "^10.0.0",
     "ws": "^8.13.0"
