import { Boom } from '@hapi/boom'
import NodeCache from '@cacheable/node-cache'
import readline from 'readline'
import makeWASocket, { AnyMessageContent, BinaryInfo, delay, DisconnectReason, downloadAndProcessHistorySyncNotification, encodeWAM, fetchLatestBaileysVersion, getAggregateVotesInPollMessage, getHistoryMsg, isJidNewsletter, makeCacheableSignalKeyStore, proto, useMultiFileAuthState, WAMessageContent, WAMessageKey } from '../src'
//import MAIN_LOGGER from '../src/Utils/logger'
import open from 'open'
import fs from 'fs'
import P from 'pino'

const logger = P({ timestamp: () => `,"time":"${new Date().toJSON()}"` }, P.destination('./wa-logs.txt'))
logger.level = 'trace'

const doReplies = process.argv.includes('--do-reply')
const usePairingCode = process.argv.includes('--use-pairing-code')

// external map to store retry counts of messages when decryption/encryption fails
// keep this out of the socket itself, so as to prevent a message decryption/encryption loop across socket restarts
const msgRetryCounterCache = new NodeCache()

const onDemandMap = new Map<string, string>()

// Read line interface
const rl = readline.createInterface({ input: process.stdin, output: process.stdout })
const question = (text: string) => new Promise<string>((resolve) => rl.question(text, resolve))

<<<<<<< HEAD
// the store maintains the data of the WA connection in memory
// can be written out to a file & read from it

=======
>>>>>>> aa0579d1
// start a connection
const startSock = async() => {
	const store = useStore ? await makeInMemoryStore({ logger }) : undefined
	store?.readFromFile('./baileys_store_multi.json')
	// save every 10s
	setInterval(() => {
		store?.writeToFile('./baileys_store_multi.json')
	}, 10_000)
	const { state, saveCreds } = await useMultiFileAuthState('baileys_auth_info')
	// fetch latest version of WA Web
	const { version, isLatest } = await fetchLatestBaileysVersion()
	console.log(`using WA v${version.join('.')}, isLatest: ${isLatest}`)

	const sock = await makeWASocket({
		version,
		logger,
		printQRInTerminal: !usePairingCode,
		auth: {
			creds: state.creds,
			/** caching makes the store faster to send/recv messages */
			keys: makeCacheableSignalKeyStore(state.keys, logger),
		},
		msgRetryCounterCache,
		generateHighQualityLinkPreview: true,
		// ignore all broadcast messages -- to receive the same
		// comment the line below out
		// shouldIgnoreJid: jid => isJidBroadcast(jid),
		// implement to handle retries & poll updates
		getMessage,
	})

	// Pairing code for Web clients
	if (usePairingCode && !sock.authState.creds.registered) {
		// todo move to QR event
		const phoneNumber = await question('Please enter your phone number:\n')
		const code = await sock.requestPairingCode(phoneNumber)
		console.log(`Pairing code: ${code}`)
	}

	const sendMessageWTyping = async(msg: AnyMessageContent, jid: string) => {
		await sock.presenceSubscribe(jid)
		await delay(500)

		await sock.sendPresenceUpdate('composing', jid)
		await delay(2000)

		await sock.sendPresenceUpdate('paused', jid)

		await sock.sendMessage(jid, msg)
	}

	// the process function lets you process all events that just occurred
	// efficiently in a batch
	sock.ev.process(
		// events is a map for event name => event data
		async(events) => {
			// something about the connection changed
			// maybe it closed, or we received all offline message or connection opened
			if(events['connection.update']) {
				const update = events['connection.update']
				const { connection, lastDisconnect } = update
				if(connection === 'close') {
					// reconnect if not logged out
					if((lastDisconnect?.error as Boom)?.output?.statusCode !== DisconnectReason.loggedOut) {
						startSock()
					} else {
						console.log('Connection closed. You are logged out.')
					}
				}

				// WARNING: THIS WILL SEND A WAM EXAMPLE AND THIS IS A ****CAPTURED MESSAGE.****
				// DO NOT ACTUALLY ENABLE THIS UNLESS YOU MODIFIED THE FILE.JSON!!!!!
				// THE ANALYTICS IN THE FILE ARE OLD. DO NOT USE THEM.
				// YOUR APP SHOULD HAVE GLOBALS AND ANALYTICS ACCURATE TO TIME, DATE AND THE SESSION
				// THIS FILE.JSON APPROACH IS JUST AN APPROACH I USED, BE FREE TO DO THIS IN ANOTHER WAY.
				// THE FIRST EVENT CONTAINS THE CONSTANT GLOBALS, EXCEPT THE seqenceNumber(in the event) and commitTime
				// THIS INCLUDES STUFF LIKE ocVersion WHICH IS CRUCIAL FOR THE PREVENTION OF THE WARNING
				const sendWAMExample = false;
				if(connection === 'open' && sendWAMExample) {
					/// sending WAM EXAMPLE
					const {
						header: {
							wamVersion,
							eventSequenceNumber,
						},
						events,
					} = JSON.parse(await fs.promises.readFile("./boot_analytics_test.json", "utf-8"))

					const binaryInfo = new BinaryInfo({
						protocolVersion: wamVersion,
						sequence: eventSequenceNumber,
						events: events
					})

					const buffer = encodeWAM(binaryInfo);

					const result = await sock.sendWAMBuffer(buffer)
					console.log(result)
				}

				console.log('connection update', update)
			}

			// credentials updated -- save them
			if(events['creds.update']) {
				await saveCreds()
			}

			if(events['labels.association']) {
				console.log(events['labels.association'])
			}


			if(events['labels.edit']) {
				console.log(events['labels.edit'])
			}

			if(events.call) {
				console.log('recv call event', events.call)
			}

			// history received
			if(events['messaging-history.set']) {
				const { chats, contacts, messages, isLatest, progress, syncType } = events['messaging-history.set']
				if (syncType === proto.HistorySync.HistorySyncType.ON_DEMAND) {
					console.log('received on-demand history sync, messages=', messages)
				}
				console.log(`recv ${chats.length} chats, ${contacts.length} contacts, ${messages.length} msgs (is latest: ${isLatest}, progress: ${progress}%), type: ${syncType}`)
			}

			// received a new message
			if(events['messages.upsert']) {
				const upsert = events['messages.upsert']
				console.log('recv messages ', JSON.stringify(upsert, undefined, 2))

				if(upsert.type === 'notify') {
					for (const msg of upsert.messages) {
						//TODO: More built-in implementation of this
						/* if (
							msg.message?.protocolMessage?.type ===
							proto.Message.ProtocolMessage.Type.HISTORY_SYNC_NOTIFICATION
						  ) {
							const historySyncNotification = getHistoryMsg(msg.message)
							if (
							  historySyncNotification?.syncType ==
							  proto.HistorySync.HistorySyncType.ON_DEMAND
							) {
							  const { messages } =
								await downloadAndProcessHistorySyncNotification(
								  historySyncNotification,
								  {}
								)


								const chatId = onDemandMap.get(
									historySyncNotification!.peerDataRequestSessionId!
								)

								console.log(messages)

							  onDemandMap.delete(
								historySyncNotification!.peerDataRequestSessionId!
							  )

							  /*
								// 50 messages is the limit imposed by whatsapp
								//TODO: Add ratelimit of 7200 seconds
								//TODO: Max retries 10
								const messageId = await sock.fetchMessageHistory(
									50,
									oldestMessageKey,
									oldestMessageTimestamp
								)
								onDemandMap.set(messageId, chatId)
							}
						  } */

						if (msg.message?.conversation || msg.message?.extendedTextMessage?.text) {
							const text = msg.message?.conversation || msg.message?.extendedTextMessage?.text
							if (text == "requestPlaceholder" && !upsert.requestId) {
								const messageId = await sock.requestPlaceholderResend(msg.key)
								console.log('requested placeholder resync, id=', messageId)
							} else if (upsert.requestId) {
								console.log('Message received from phone, id=', upsert.requestId, msg)
							}

							// go to an old chat and send this
							if (text == "onDemandHistSync") {
								const messageId = await sock.fetchMessageHistory(50, msg.key, msg.messageTimestamp!)
								console.log('requested on-demand sync, id=', messageId)
							}
						}

						if(!msg.key.fromMe && doReplies && !isJidNewsletter(msg.key?.remoteJid!)) {

							console.log('replying to', msg.key.remoteJid)
							await sock!.readMessages([msg.key])
							await sendMessageWTyping({ text: 'Hello there!' }, msg.key.remoteJid!)
						}
					}
				}
			}

			// messages updated like status delivered, message deleted etc.
			if(events['messages.update']) {
				console.log(
					JSON.stringify(events['messages.update'], undefined, 2)
				)

				for(const { key, update } of events['messages.update']) {
					if(update.pollUpdates) {
						const pollCreation: proto.IMessage = {} // get the poll creation message somehow
						if(pollCreation) {
							console.log(
								'got poll update, aggregation: ',
								getAggregateVotesInPollMessage({
									message: pollCreation,
									pollUpdates: update.pollUpdates,
								})
							)
						}
					}
				}
			}

			if(events['message-receipt.update']) {
				console.log(events['message-receipt.update'])
			}

			if(events['messages.reaction']) {
				console.log(events['messages.reaction'])
			}

			if(events['presence.update']) {
				console.log(events['presence.update'])
			}

			if(events['chats.update']) {
				console.log(events['chats.update'])
			}

			if(events['contacts.update']) {
				for(const contact of events['contacts.update']) {
					if(typeof contact.imgUrl !== 'undefined') {
						const newUrl = contact.imgUrl === null
							? null
							: await sock!.profilePictureUrl(contact.id!).catch(() => null)
						console.log(
							`contact ${contact.id} has a new profile pic: ${newUrl}`,
						)
					}
				}
			}

			if(events['chats.delete']) {
				console.log('chats deleted ', events['chats.delete'])
			}
		}
	)

	return sock

	async function getMessage(key: WAMessageKey): Promise<WAMessageContent | undefined> {
	  // Implement a way to retreive messages that were upserted from messages.upsert
			// up to you

		// only if store is present
		return proto.Message.fromObject({})
	}
}

startSock()<|MERGE_RESOLUTION|>--- conflicted
+++ resolved
@@ -1,9 +1,8 @@
 import { Boom } from '@hapi/boom'
 import NodeCache from '@cacheable/node-cache'
 import readline from 'readline'
-import makeWASocket, { AnyMessageContent, BinaryInfo, delay, DisconnectReason, downloadAndProcessHistorySyncNotification, encodeWAM, fetchLatestBaileysVersion, getAggregateVotesInPollMessage, getHistoryMsg, isJidNewsletter, makeCacheableSignalKeyStore, proto, useMultiFileAuthState, WAMessageContent, WAMessageKey } from '../src'
+import makeWASocket, { AnyMessageContent, BinaryInfo, delay, DisconnectReason, encodeWAM, fetchLatestBaileysVersion, getAggregateVotesInPollMessage, isJidNewsletter, makeCacheableSignalKeyStore, proto, useMultiFileAuthState, WAMessageContent, WAMessageKey } from '../src'
 //import MAIN_LOGGER from '../src/Utils/logger'
-import open from 'open'
 import fs from 'fs'
 import P from 'pino'
 
@@ -17,26 +16,12 @@
 // keep this out of the socket itself, so as to prevent a message decryption/encryption loop across socket restarts
 const msgRetryCounterCache = new NodeCache()
 
-const onDemandMap = new Map<string, string>()
-
 // Read line interface
 const rl = readline.createInterface({ input: process.stdin, output: process.stdout })
 const question = (text: string) => new Promise<string>((resolve) => rl.question(text, resolve))
 
-<<<<<<< HEAD
-// the store maintains the data of the WA connection in memory
-// can be written out to a file & read from it
-
-=======
->>>>>>> aa0579d1
 // start a connection
 const startSock = async() => {
-	const store = useStore ? await makeInMemoryStore({ logger }) : undefined
-	store?.readFromFile('./baileys_store_multi.json')
-	// save every 10s
-	setInterval(() => {
-		store?.writeToFile('./baileys_store_multi.json')
-	}, 10_000)
 	const { state, saveCreds } = await useMultiFileAuthState('baileys_auth_info')
 	// fetch latest version of WA Web
 	const { version, isLatest } = await fetchLatestBaileysVersion()
