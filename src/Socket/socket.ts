import { Boom } from '@hapi/boom'
import { promisify } from 'util'
import { proto } from '../../WAProto'
import { DEF_CALLBACK_PREFIX, DEF_TAG_PREFIX, INITIAL_PREKEY_COUNT, MIN_PREKEY_COUNT, MOBILE_NOISE_HEADER, NOISE_WA_HEADER } from '../Defaults'
import { DisconnectReason, SocketConfig } from '../Types'
import { addTransactionCapability, bindWaitForConnectionUpdate, configureSuccessfulPairing, Curve, generateAuthenticationNode, generateLoginNode, generateMdTagPrefix, generateRegistrationNode, getCodeFromWSError, getErrorCodeFromStreamError, getNextPreKeysNode, makeNoiseHandler, printQRIfNecessaryListener, promiseTimeout } from '../Utils'
import { makeEventBuffer } from '../Utils/event-buffer'
import { assertNodeErrorFree, BinaryNode, encodeBinaryNode, getBinaryNodeChild, getBinaryNodeChildren, S_WHATSAPP_NET } from '../WABinary'
import { MobileSocket } from './mobile-socket'
import { WebSocket } from './web-socket'

/**
 * Connects to WA servers and performs:
 * - simple queries (no retry mechanism, wait for connection establishment)
 * - listen to messages and emit events
 * - query phone connection
 */
<<<<<<< HEAD
export const makeSocket = (config: SocketConfig) => {
	const {
		connectTimeoutMs,
		logger,
		keepAliveIntervalMs,
		browser,
		auth: authState,
		printQRInTerminal,
		defaultQueryTimeoutMs,
		transactionOpts,
		qrTimeout,
	} = config

	const ws = config.mobile ? new MobileSocket(config) : new WebSocket(config)
=======
export const makeSocket = ({
	waWebSocketUrl,
	connectTimeoutMs,
	logger,
	agent,
	keepAliveIntervalMs,
	version,
	browser,
	auth: authState,
	printQRInTerminal,
	defaultQueryTimeoutMs,
	syncFullHistory,
	transactionOpts,
	qrTimeout,
	options,
}: SocketConfig) => {
	const ws = new WebSocket(waWebSocketUrl, undefined, {
		origin: DEFAULT_ORIGIN,
		headers: options.headers as {},
		handshakeTimeout: connectTimeoutMs,
		timeout: connectTimeoutMs,
		agent
	})
>>>>>>> 79aa2e51
	ws.setMaxListeners(0)

	const ev = makeEventBuffer(logger)
	/** ephemeral key pair used to encrypt/decrypt communication. Unique for each connection */
	const ephemeralKeyPair = Curve.generateKeyPair()
	/** WA noise protocol wrapper */
	const noise = makeNoiseHandler({
		keyPair: ephemeralKeyPair,
		NOISE_HEADER: config.mobile ? MOBILE_NOISE_HEADER : NOISE_WA_HEADER,
		mobile: true
	}, logger)

	const { creds } = authState
	// add transaction capability
	const keys = addTransactionCapability(authState.keys, logger, transactionOpts)

	let lastDateRecv: Date
	let epoch = 1
	let keepAliveReq: NodeJS.Timeout
	let qrTimer: NodeJS.Timeout
	let closed = false

	const uqTagId = generateMdTagPrefix()
	const generateMessageTag = () => `${uqTagId}${epoch++}`

	const sendPromise = promisify<void>(ws.send)
	/** send a raw buffer */
	const sendRawMessage = async(data: Uint8Array | Buffer) => {
		if(!ws.isOpen) {
			throw new Boom('Connection Closed', { statusCode: DisconnectReason.connectionClosed })
		}

		const bytes = noise.encodeFrame(data)
		await promiseTimeout<void>(
			connectTimeoutMs,
			async(resolve, reject) => {
				try {
					await sendPromise.call(ws, bytes)
					resolve()
				} catch(error) {
					reject(error)
				}
			}
		)
	}

	/** send a binary node */
	const sendNode = (frame: BinaryNode) => {
		if(logger.level === 'trace') {
			logger.trace({ msgId: frame.attrs.id, fromMe: true, frame }, 'communication')
		}

		const buff = encodeBinaryNode(frame)
		return sendRawMessage(buff)
	}

	/** log & process any unexpected errors */
	const onUnexpectedError = (error: Error, msg: string) => {
		logger.error(
			{ trace: error.stack, output: (error as any).output },
			`unexpected error in '${msg}'`
		)
	}

	/** await the next incoming message */
	const awaitNextMessage = async(sendMsg?: Uint8Array) => {
		if(!ws.isOpen) {
			throw new Boom('Connection Closed', { statusCode: DisconnectReason.connectionClosed })
		}

		let onOpen: (data: any) => void
		let onClose: (err: Error) => void

		const result = promiseTimeout<any>(connectTimeoutMs, (resolve, reject) => {
			onOpen = (data: any) => resolve(data)
			onClose = mapWebSocketError(reject)
			ws.on('frame', onOpen)
			ws.on('close', onClose)
			ws.on('error', onClose)
		})
			.finally(() => {
				ws.off('frame', onOpen)
				ws.off('close', onClose)
				ws.off('error', onClose)
			})

		if(sendMsg) {
			sendRawMessage(sendMsg).catch(onClose!)
		}

		return result
	}

	/**
     * Wait for a message with a certain tag to be received
     * @param tag the message tag to await
     * @param json query that was sent
     * @param timeoutMs timeout after which the promise will reject
     */
	 const waitForMessage = async(msgId: string, timeoutMs = defaultQueryTimeoutMs) => {
		let onRecv: (json) => void
		let onErr: (err) => void
		try {
			const result = await promiseTimeout(timeoutMs,
				(resolve, reject) => {
					onRecv = resolve
					onErr = err => {
						reject(err || new Boom('Connection Closed', { statusCode: DisconnectReason.connectionClosed }))
					}

					ws.on(`TAG:${msgId}`, onRecv)
					ws.on('close', onErr) // if the socket closes, you'll never receive the message
					ws.off('error', onErr)
				},
			)
			return result as any
		} finally {
			ws.off(`TAG:${msgId}`, onRecv!)
			ws.off('close', onErr!) // if the socket closes, you'll never receive the message
			ws.off('error', onErr!)
		}
	}

	/** send a query, and wait for its response. auto-generates message ID if not provided */
	const query = async(node: BinaryNode, timeoutMs?: number) => {
		if(!node.attrs.id) {
			node.attrs.id = generateMessageTag()
		}

		const msgId = node.attrs.id
		const wait = waitForMessage(msgId, timeoutMs)

		await sendNode(node)

		const result = await (wait as Promise<BinaryNode>)
		if('tag' in result) {
			assertNodeErrorFree(result)
		}

		return result
	}

	/** connection handshake */
	const validateConnection = async() => {
		let helloMsg: proto.IHandshakeMessage = {
			clientHello: { ephemeral: ephemeralKeyPair.public }
		}
		helloMsg = proto.HandshakeMessage.fromObject(helloMsg)

		logger.info({ browser, helloMsg }, 'connected to WA')

		const init = proto.HandshakeMessage.encode(helloMsg).finish()

		const result = await awaitNextMessage(init)
		const handshake = proto.HandshakeMessage.decode(result)

		logger.trace({ handshake }, 'handshake recv from WA')

		const keyEnc = noise.processHandshake(handshake, creds.noiseKey)

		let node: proto.IClientPayload
		if(config.mobile) {
			node = generateAuthenticationNode(config)
		} else if(!creds.me) {
			node = generateRegistrationNode(creds, config)
			logger.info({ node }, 'not logged in, attempting registration...')
		} else {
			node = generateLoginNode(creds.me!.id, config)
			logger.info({ node }, 'logging in...')
		}

		const payloadEnc = noise.encrypt(
			proto.ClientPayload.encode(node).finish()
		)
		await sendRawMessage(
			proto.HandshakeMessage.encode({
				clientFinish: {
					static: keyEnc,
					payload: payloadEnc,
				},
			}).finish()
		)
		noise.finishInit()
		startKeepAliveRequest()
	}

	const getAvailablePreKeysOnServer = async() => {
		const result = await query({
			tag: 'iq',
			attrs: {
				id: generateMessageTag(),
				xmlns: 'encrypt',
				type: 'get',
				to: S_WHATSAPP_NET
			},
			content: [
				{ tag: 'count', attrs: { } }
			]
		})
		const countChild = getBinaryNodeChild(result, 'count')
		return +countChild!.attrs.value
	}

	/** generates and uploads a set of pre-keys to the server */
	const uploadPreKeys = async(count = INITIAL_PREKEY_COUNT) => {
		await keys.transaction(
			async() => {
				logger.info({ count }, 'uploading pre-keys')
				const { update, node } = await getNextPreKeysNode({ creds, keys }, count)

				await query(node)
				ev.emit('creds.update', update)

				logger.info({ count }, 'uploaded pre-keys')
			}
		)
	}

	const uploadPreKeysToServerIfRequired = async() => {
		const preKeyCount = await getAvailablePreKeysOnServer()
		logger.info(`${preKeyCount} pre-keys found on server`)
		if(preKeyCount <= MIN_PREKEY_COUNT) {
			await uploadPreKeys()
		}
	}

	const onMessageRecieved = (data: Buffer) => {
		noise.decodeFrame(data, frame => {
			// reset ping timeout
			lastDateRecv = new Date()

			let anyTriggered = false

			anyTriggered = ws.emit('frame', frame)
			// if it's a binary node
			if(!(frame instanceof Uint8Array)) {
				const msgId = frame.attrs.id

				if(logger.level === 'trace') {
					logger.trace({ msgId, fromMe: false, frame }, 'communication')
				}

				/* Check if this is a response to a message we sent */
				anyTriggered = ws.emit(`${DEF_TAG_PREFIX}${msgId}`, frame) || anyTriggered
				/* Check if this is a response to a message we are expecting */
				const l0 = frame.tag
				const l1 = frame.attrs || { }
				const l2 = Array.isArray(frame.content) ? frame.content[0]?.tag : ''

				Object.keys(l1).forEach(key => {
					anyTriggered = ws.emit(`${DEF_CALLBACK_PREFIX}${l0},${key}:${l1[key]},${l2}`, frame) || anyTriggered
					anyTriggered = ws.emit(`${DEF_CALLBACK_PREFIX}${l0},${key}:${l1[key]}`, frame) || anyTriggered
					anyTriggered = ws.emit(`${DEF_CALLBACK_PREFIX}${l0},${key}`, frame) || anyTriggered
				})
				anyTriggered = ws.emit(`${DEF_CALLBACK_PREFIX}${l0},,${l2}`, frame) || anyTriggered
				anyTriggered = ws.emit(`${DEF_CALLBACK_PREFIX}${l0}`, frame) || anyTriggered

				if(!anyTriggered && logger.level === 'debug') {
					logger.debug({ unhandled: true, msgId, fromMe: false, frame }, 'communication recv')
				}
			}
		})
	}

	const end = (error: Error | undefined) => {
		if(closed) {
			logger.trace({ trace: error?.stack }, 'connection already closed')
			return
		}

		closed = true
		logger.info(
			{ trace: error?.stack },
			error ? 'connection errored' : 'connection closed'
		)

		clearInterval(keepAliveReq)
		clearTimeout(qrTimer)

		ws.removeAllListeners('close')
		ws.removeAllListeners('error')
		ws.removeAllListeners('open')
		ws.removeAllListeners('message')

		if(!ws.isClosed && !ws.isClosing) {
			try {
				ws.close()
			} catch{ }
		}

		ev.emit('connection.update', {
			connection: 'close',
			lastDisconnect: {
				error,
				date: new Date()
			}
		})
		ev.removeAllListeners('connection.update')
	}

	const waitForSocketOpen = async() => {
		if(ws.isOpen) {
			return
		}

		if(ws.isClosed || ws.isClosing) {
			throw new Boom('Connection Closed', { statusCode: DisconnectReason.connectionClosed })
		}

		let onOpen: () => void
		let onClose: (err: Error) => void
		await new Promise((resolve, reject) => {
			onOpen = () => resolve(undefined)
			onClose = mapWebSocketError(reject)
			ws.on('open', onOpen)
			ws.on('close', onClose)
			ws.on('error', onClose)
		})
			.finally(() => {
				ws.off('open', onOpen)
				ws.off('close', onClose)
				ws.off('error', onClose)
			})
	}

	const startKeepAliveRequest = () => (
		keepAliveReq = setInterval(() => {
			if(!lastDateRecv) {
				lastDateRecv = new Date()
			}

			const diff = Date.now() - lastDateRecv.getTime()
			/*
                check if it's been a suspicious amount of time since the server responded with our last seen
                it could be that the network is down
            */
			if(diff > keepAliveIntervalMs + 5000) {
				end(new Boom('Connection was lost', { statusCode: DisconnectReason.connectionLost }))
			} else if(ws.isOpen) {
				// if its all good, send a keep alive request
				query(
					{
						tag: 'iq',
						attrs: {
							id: generateMessageTag(),
							to: S_WHATSAPP_NET,
							type: 'get',
							xmlns: 'w:p',
						},
						content: [{ tag: 'ping', attrs: { } }]
					}
				)
					.catch(err => {
						logger.error({ trace: err.stack }, 'error in sending keep alive')
					})
			} else {
				logger.warn('keep alive called when WS not open')
			}
		}, keepAliveIntervalMs)
	)
	/** i have no idea why this exists. pls enlighten me */
	const sendPassiveIq = (tag: 'passive' | 'active') => (
		query({
			tag: 'iq',
			attrs: {
				to: S_WHATSAPP_NET,
				xmlns: 'passive',
				type: 'set',
			},
			content: [
				{ tag, attrs: { } }
			]
		})
	)

	/** logout & invalidate connection */
	const logout = async(msg?: string) => {
		const jid = authState.creds.me?.id
		if(jid) {
			await sendNode({
				tag: 'iq',
				attrs: {
					to: S_WHATSAPP_NET,
					type: 'set',
					id: generateMessageTag(),
					xmlns: 'md'
				},
				content: [
					{
						tag: 'remove-companion-device',
						attrs: {
							jid,
							reason: 'user_initiated'
						}
					}
				]
			})
		}

		end(new Boom(msg || 'Intentional Logout', { statusCode: DisconnectReason.loggedOut }))
	}

	ws.on('message', onMessageRecieved)
	ws.on('open', async() => {
		try {
			await validateConnection()
		} catch(err) {
			logger.error({ err }, 'error in validating connection')
			end(err)
		}
	})
	ws.on('error', mapWebSocketError(end))
	ws.on('close', () => end(new Boom('Connection Terminated', { statusCode: DisconnectReason.connectionClosed })))
	// the server terminated the connection
	ws.on('CB:xmlstreamend', () => end(new Boom('Connection Terminated by Server', { statusCode: DisconnectReason.connectionClosed })))
	// QR gen
	ws.on('CB:iq,type:set,pair-device', async(stanza: BinaryNode) => {
		const iq: BinaryNode = {
			tag: 'iq',
			attrs: {
				to: S_WHATSAPP_NET,
				type: 'result',
				id: stanza.attrs.id,
			}
		}
		await sendNode(iq)

		const pairDeviceNode = getBinaryNodeChild(stanza, 'pair-device')
		const refNodes = getBinaryNodeChildren(pairDeviceNode, 'ref')
		const noiseKeyB64 = Buffer.from(creds.noiseKey.public).toString('base64')
		const identityKeyB64 = Buffer.from(creds.signedIdentityKey.public).toString('base64')
		const advB64 = creds.advSecretKey

		let qrMs = qrTimeout || 60_000 // time to let a QR live
		const genPairQR = () => {
			if(!ws.isOpen) {
				return
			}

			const refNode = refNodes.shift()
			if(!refNode) {
				end(new Boom('QR refs attempts ended', { statusCode: DisconnectReason.timedOut }))
				return
			}

			const ref = (refNode.content as Buffer).toString('utf-8')
			const qr = [ref, noiseKeyB64, identityKeyB64, advB64].join(',')

			ev.emit('connection.update', { qr })

			qrTimer = setTimeout(genPairQR, qrMs)
			qrMs = qrTimeout || 20_000 // shorter subsequent qrs
		}

		genPairQR()
	})
	// device paired for the first time
	// if device pairs successfully, the server asks to restart the connection
	ws.on('CB:iq,,pair-success', async(stanza: BinaryNode) => {
		logger.debug('pair success recv')
		try {
			const { reply, creds: updatedCreds } = configureSuccessfulPairing(stanza, creds)

			logger.info(
				{ me: updatedCreds.me, platform: updatedCreds.platform },
				'pairing configured successfully, expect to restart the connection...'
			)

			ev.emit('creds.update', updatedCreds)
			ev.emit('connection.update', { isNewLogin: true, qr: undefined })

			await sendNode(reply)
		} catch(error) {
			logger.info({ trace: error.stack }, 'error in pairing')
			end(error)
		}
	})
	// login complete
	ws.on('CB:success', async() => {
		await uploadPreKeysToServerIfRequired()
		await sendPassiveIq('active')

		logger.info('opened connection to WA')
		clearTimeout(qrTimer) // will never happen in all likelyhood -- but just in case WA sends success on first try

		ev.emit('connection.update', { connection: 'open' })
	})

	ws.on('CB:stream:error', (node: BinaryNode) => {
		logger.error({ node }, 'stream errored out')

		const { reason, statusCode } = getErrorCodeFromStreamError(node)

		end(new Boom(`Stream Errored (${reason})`, { statusCode, data: node }))
	})
	// stream fail, possible logout
	ws.on('CB:failure', (node: BinaryNode) => {
		const reason = +(node.attrs.reason || 500)
		end(new Boom('Connection Failure', { statusCode: reason, data: node.attrs }))
	})

	ws.on('CB:ib,,downgrade_webclient', () => {
		end(new Boom('Multi-device beta not joined', { statusCode: DisconnectReason.multideviceMismatch }))
	})

	let didStartBuffer = false
	process.nextTick(() => {
		if(creds.me?.id) {
			// start buffering important events
			// if we're logged in
			ev.buffer()
			didStartBuffer = true
		}

		ev.emit('connection.update', { connection: 'connecting', receivedPendingNotifications: false, qr: undefined })
	})

	// called when all offline notifs are handled
	ws.on('CB:ib,,offline', (node: BinaryNode) => {
		const child = getBinaryNodeChild(node, 'offline')
		const offlineNotifs = +(child?.attrs.count || 0)

		logger.info(`handled ${offlineNotifs} offline messages/notifications`)
		if(didStartBuffer) {
			ev.flush()
			logger.trace('flushed events for initial buffer')
		}

		ev.emit('connection.update', { receivedPendingNotifications: true })
	})

	// update credentials when required
	ev.on('creds.update', update => {
		const name = update.me?.name
		// if name has just been received
		if(creds.me?.name !== name) {
			logger.debug({ name }, 'updated pushName')
			sendNode({
				tag: 'presence',
				attrs: { name: name! }
			})
				.catch(err => {
					logger.warn({ trace: err.stack }, 'error in sending presence update on name change')
				})
		}

		Object.assign(creds, update)
	})

	if(printQRInTerminal) {
		printQRIfNecessaryListener(ev, logger)
	}

	return {
		type: 'md' as 'md',
		ws,
		ev,
		authState: { creds, keys },
		get user() {
			return authState.creds.me
		},
		generateMessageTag,
		query,
		waitForMessage,
		waitForSocketOpen,
		sendRawMessage,
		sendNode,
		logout,
		end,
		onUnexpectedError,
		uploadPreKeys,
		uploadPreKeysToServerIfRequired,
		/** Waits for the connection to WA to reach a state */
		waitForConnectionUpdate: bindWaitForConnectionUpdate(ev),
	}
}

/**
 * map the websocket error to the right type
 * so it can be retried by the caller
 * */
function mapWebSocketError(handler: (err: Error) => void) {
	return (error: Error) => {
		handler(
			new Boom(
				`WebSocket Error (${error.message})`,
				{ statusCode: getCodeFromWSError(error), data: error }
			)
		)
	}
}

export type Socket = ReturnType<typeof makeSocket><|MERGE_RESOLUTION|>--- conflicted
+++ resolved
@@ -15,46 +15,26 @@
  * - listen to messages and emit events
  * - query phone connection
  */
-<<<<<<< HEAD
+
 export const makeSocket = (config: SocketConfig) => {
 	const {
-		connectTimeoutMs,
-		logger,
-		keepAliveIntervalMs,
-		browser,
-		auth: authState,
-		printQRInTerminal,
-		defaultQueryTimeoutMs,
-		transactionOpts,
-		qrTimeout,
+    waWebSocketUrl,
+    connectTimeoutMs,
+    logger,
+    agent,
+    keepAliveIntervalMs,
+    version,
+    browser,
+    auth: authState,
+    printQRInTerminal,
+    defaultQueryTimeoutMs,
+    syncFullHistory,
+    transactionOpts,
+    qrTimeout,
+    options,
 	} = config
 
 	const ws = config.mobile ? new MobileSocket(config) : new WebSocket(config)
-=======
-export const makeSocket = ({
-	waWebSocketUrl,
-	connectTimeoutMs,
-	logger,
-	agent,
-	keepAliveIntervalMs,
-	version,
-	browser,
-	auth: authState,
-	printQRInTerminal,
-	defaultQueryTimeoutMs,
-	syncFullHistory,
-	transactionOpts,
-	qrTimeout,
-	options,
-}: SocketConfig) => {
-	const ws = new WebSocket(waWebSocketUrl, undefined, {
-		origin: DEFAULT_ORIGIN,
-		headers: options.headers as {},
-		handshakeTimeout: connectTimeoutMs,
-		timeout: connectTimeoutMs,
-		agent
-	})
->>>>>>> 79aa2e51
 	ws.setMaxListeners(0)
 
 	const ev = makeEventBuffer(logger)
